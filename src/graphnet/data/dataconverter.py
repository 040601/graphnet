--- conflicted
+++ resolved
@@ -8,13 +8,6 @@
 from graphnet.data.utilities.random import pairwise_shuffle
 from graphnet.data.i3extractor import I3Extractor, I3ExtractorCollection
 from graphnet.utilities.filesys import find_i3_files
-
-from graphnet.data.i3extractor import (
-    I3Extractor,
-    I3ExtractorCollection,
-    I3TruthExtractor,
-)
-from graphnet.data.utils import find_i3_files
 from graphnet.utilities.logging import get_logger
 
 logger = get_logger()
@@ -22,11 +15,7 @@
 try:
     from icecube import icetray, dataio  # pyright: reportMissingImports=false
 except ImportError:
-<<<<<<< HEAD
-    print("icecube package not available.")
-=======
     logger.info("icecube package not available.")
->>>>>>> b84fca4a
 
 
 class DataConverter(ABC):
